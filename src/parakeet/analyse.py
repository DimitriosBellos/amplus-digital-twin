--- conflicted
+++ resolved
@@ -69,16 +69,12 @@
 
 
 def average_particles(
-<<<<<<< HEAD
-    scan, sample_filename, rec_filename, half_1_filename, half_2_filename, particle_size=0
-=======
     scan,
     sample_filename,
     rec_filename,
     half_1_filename,
     half_2_filename,
     particle_size=0,
->>>>>>> e7f3f531
 ):
     """
     Average particles to compute averaged reconstruction
@@ -160,12 +156,7 @@
 
         if particle_size == 0:
             half_length = (
-<<<<<<< HEAD
                 int(ceil(sqrt((xmin - xc) ** 2 + (ymin - yc) ** 2 + (zmin - zc) ** 2))) + 1
-=======
-                int(ceil(sqrt((xmin - xc) ** 2 + (ymin - yc) ** 2 + (zmin - zc) ** 2)))
-                + 1
->>>>>>> e7f3f531
             )
         else:
             half_length = particle_size // 2
@@ -257,11 +248,7 @@
 
 
 def average_all_particles(
-<<<<<<< HEAD
-        scan, sample_filename, rec_filename, average_filename, particle_size=0
-=======
     scan, sample_filename, rec_filename, average_filename, particle_size=0
->>>>>>> e7f3f531
 ):
     """
     Average particles to compute averaged reconstruction
@@ -343,12 +330,7 @@
 
         if particle_size == 0:
             half_length = (
-<<<<<<< HEAD
-                    int(ceil(sqrt((xmin - xc) ** 2 + (ymin - yc) ** 2 + (zmin - zc) ** 2))) + 1
-=======
-                int(ceil(sqrt((xmin - xc) ** 2 + (ymin - yc) ** 2 + (zmin - zc) ** 2)))
-                + 1
->>>>>>> e7f3f531
+                int(ceil(sqrt((xmin - xc) ** 2 + (ymin - yc) ** 2 + (zmin - zc) ** 2))) + 1
             )
         else:
             half_length = particle_size // 2
@@ -391,11 +373,7 @@
 
             # Get the sub tomogram
             print("Getting sub tomogram")
-<<<<<<< HEAD
-            sub_tomo = tomogram[x0[1]: x1[1], x0[2]: x1[2], x0[0]: x1[0]]
-=======
             sub_tomo = tomogram[x0[1] : x1[1], x0[2] : x1[2], x0[0] : x1[0]]
->>>>>>> e7f3f531
             if sub_tomo.shape == average.shape:
 
                 # Set the data to transform
@@ -431,11 +409,7 @@
 
 
 def extract_particles(
-<<<<<<< HEAD
-        scan, sample_filename, rec_filename, extract_filename, particle_size=0
-=======
     scan, sample_filename, rec_filename, extract_filename, particle_size=0
->>>>>>> e7f3f531
 ):
     """
     Extract particles for post-processing
@@ -517,12 +491,8 @@
 
         if particle_size == 0:
             half_length = (
-<<<<<<< HEAD
-                    int(ceil(sqrt((xmin - xc) ** 2 + (ymin - yc) ** 2 + (zmin - zc) ** 2))) + 1
-=======
                 int(ceil(sqrt((xmin - xc) ** 2 + (ymin - yc) ** 2 + (zmin - zc) ** 2)))
                 + 1
->>>>>>> e7f3f531
             )
         else:
             half_length = particle_size // 2
@@ -566,11 +536,7 @@
 
             # Get the sub tomogram
             print("Getting sub tomogram")
-<<<<<<< HEAD
-            sub_tomo = tomogram[x0[1]: x1[1], x0[2]: x1[2], x0[0]: x1[0]]
-=======
             sub_tomo = tomogram[x0[1] : x1[1], x0[2] : x1[2], x0[0] : x1[0]]
->>>>>>> e7f3f531
             if sub_tomo.shape == particle_instance.shape:
 
                 # Set the data to transform
@@ -600,16 +566,10 @@
 
         # Save the averaged data
         print("Saving extracted particles to %s" % extract_filename)
-<<<<<<< HEAD
         handle = h5py.File(extract_filename, 'w')
         data_handle = handle.create_dataset("data", extract_map.shape, chunks=True)
         data_handle[:] = extract_map[:]
         handle.close()
-=======
-        handle = mrcfile.new(extract_filename, overwrite=True)
-        handle.set_data(extract_map)
-        handle.voxel_size = tomo_file.voxel_size
->>>>>>> e7f3f531
 
 
 def refine(sample_filename, rec_filename):
