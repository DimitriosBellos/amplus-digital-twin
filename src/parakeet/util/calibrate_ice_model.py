#
# Copyright (C) 2019 Diamond Light Source and Rosalind Franklin Institute
#
# Author: James Parkhurst
#
# This code is distributed under the GPLv3 license, a copy of
# which is included in the root directory of this package.
#
import parakeet.sample
import argparse
import multem
import mrcfile
import numpy as np
import os.path
import pandas
import scipy.constants
import urllib.request
from math import ceil, pi, log
from matplotlib import pylab


def get_water_model_filename():
    """
    Get the water model filename

    """
    return "water_645_coords.pdb"


def get_water_atomic_model():
    """
    Download the water model from zenodo

    """
    filename = get_water_model_filename()
    if not os.path.exists(filename):
        print("Downloading %s" % filename)
        link = "https://zenodo.org/record/4415836/files/%s?download=1" % filename
        urllib.request.urlretrieve(link, filename)


def load_water_atomic_model():
    """
    Extract the water atomic model to a file

    """
    # Read the atom data
    if not os.path.exists("atoms.csv"):
        print("Reading model from %s" % get_water_model_filename())
        atom_data = parakeet.sample.AtomData.from_gemmi_file(get_water_model_filename())
        atom_data.data.to_csv("atoms.csv")
    else:
        print("Reading model from %s" % "atoms.csv")
        atom_data = parakeet.sample.AtomData(data=pandas.read_csv("atoms.csv"))
    return atom_data


def next_power_2(x):
    """
    Get the next power of two

    """
    return 2 ** (ceil(log(x, 2)))


def radial_average(data):
    """
    Compute the radial average

    """
    Y, X = np.indices((data.shape))
    ysize, xsize = data.shape
    distance = np.sqrt((X - xsize / 2.0) ** 2 + (Y - ysize / 2.0) ** 2)
    distance = np.floor(distance).astype("int32")
    c1 = np.bincount(distance.ravel()).astype("float32")
    c2 = np.bincount(distance.ravel(), data.ravel()).astype("float32")
    return c2 / c1


def create_input_multislice():
    """
    Create the input multislice parameters

    """

    # Initialise the input and system configuration
    input_multislice = multem.Input()

    # Set simulation experiment
    input_multislice.simulation_type = "EWRS"

    # Electron-Specimen interaction model
    input_multislice.interaction_model = "Multislice"
    #input_multislice.potential_type = "Lobato_0_12"
    input_multislice.potential_type = "Peng_0_12"

    # Potential slicing
    input_multislice.potential_slicing = "dz_Proj"

    # Electron-Phonon interaction model
    input_multislice.pn_model = "Still_Atom"

    # Specimen thickness
    input_multislice.thick_type = "Whole_Spec"

    # Illumination model
    input_multislice.illumination_model = "Partial_Coherent"
    input_multislice.temporal_spatial_incoh = "Temporal_Spatial"

    # Set the energy
    input_multislice.E_0 = 300
    input_multislice.bwl = False

    return input_multislice


def compute_potential():
    """
    Compute the projected potential in slices

    """

    def compute(atom_data, pixel_size, thickness):

        # Get the dimensions
        x_min = atom_data.data["x"].min()
        x_max = atom_data.data["x"].max()
        y_min = atom_data.data["y"].min()
        y_max = atom_data.data["y"].max()
        z_min = atom_data.data["z"].min()
        z_max = atom_data.data["z"].max()
        x_size = x_max - x_min
        y_size = y_max - y_min
        z_size = z_max - z_min

        # Translate to centre
        x_box_size = x_size
        y_box_size = y_size
        z_box_size = z_size
        x_trans = (x_box_size - x_size) / 2.0 - x_min
        y_trans = (y_box_size - y_size) / 2.0 - y_min
        z_trans = (z_box_size - z_size) / 2.0 - z_min
        atom_data.translate((x_trans, y_trans, z_trans))

        # Trim the atom data
        z_select_min = z_box_size / 2 - thickness / 2
        z_select_max = z_box_size / 2 + thickness / 2
        selection = (atom_data.data["z"] > z_select_min) & (
            atom_data.data["z"] < z_select_max
        )
        atom_data = parakeet.sample.AtomData(data=atom_data.data[selection])
        num_atoms = len(atom_data.data)

        # Create the system configuration
        system_conf = multem.SystemConfiguration()
        system_conf.precision = "float"
        system_conf.device = "host"

        # Create the input multislice configuration
        input_multislice = create_input_multislice()

        # Compute the number of pixels
        nx = int(x_box_size / pixel_size)
        ny = int(y_box_size / pixel_size)
        x_box_size = nx * pixel_size
        y_box_size = ny * pixel_size

        # Create the specimen size
        input_multislice.nx = nx
        input_multislice.ny = ny
        input_multislice.spec_lx = x_box_size
        input_multislice.spec_ly = y_box_size
        input_multislice.spec_lz = z_box_size
        input_multislice.spec_dz = thickness

        # Set the specimen atoms
        input_multislice.spec_atoms = atom_data.to_multem()

        potential = []

        def callback(z0, z1, V):
            V = np.array(V)
            potential.append(V)

        # Run the simulation
        multem.compute_projected_potential(system_conf, input_multislice, callback)

        # Save the potential
        potential = np.sum(potential, axis=0)
        filename = "potential_%.1f_%d.npz" % (pixel_size, thickness)
        np.savez(filename, potential=potential, num_atoms=num_atoms)

    # Read the atom data
    atom_data = load_water_atomic_model()

    # Simulate the projected potential
    for pixel_size in np.arange(0.1, 2.1, 0.1):
        for thickness in np.arange(5, 25, 5):
            print("Compute potential for px = %f, dz = %f" % (pixel_size, thickness))
            if not os.path.exists("potential_%.1f_%d.npz" % (pixel_size, thickness)):
                compute(atom_data, pixel_size, thickness)


def compute_observed_mean(size, pixel_size):
    """
    Compute the observed mean

    """

    # Create the system configuration
    system_conf = multem.SystemConfiguration()
    system_conf.precision = "float"
    system_conf.device = "device"

    # Create the input multislice configuration
    input_multislice = create_input_multislice()

    # Compute the number of pixels
    nx = int(ceil(size / pixel_size))
    ny = int(ceil(size / pixel_size))
    size = nx * pixel_size

    # Create the specimen atoms
    input_multislice.nx = nx
    input_multislice.ny = ny
    input_multislice.spec_lx = nx * pixel_size
    input_multislice.spec_ly = ny * pixel_size
    input_multislice.spec_lz = nx * pixel_size
    input_multislice.spec_dz = 1

    # For N random placements compute the mean intensity
    means = []
    for j in range(10):

        # Compute the position
        x0 = np.random.uniform(0, 1) + nx // 2
        y0 = np.random.uniform(0, 1) + ny // 2
        x0 = pixel_size * x0
        y0 = pixel_size * y0

        # Set the atom list
        input_multislice.spec_atoms = multem.AtomList(
            [
                (1, x0, y0, size / 2.0, 0, 1, 0, 0),
                (1, x0, y0, size / 2.0, 0, 1, 0, 0),
                (8, x0, y0, size / 2.0, 0, 1, 0, 0),
            ]
        )

        thickness = []
        potential = []

        def callback(z0, z1, V):
            V = np.array(V)
            thickness.append(z1 - z0)
            potential.append(V)

        # Run the simulation
        multem.compute_projected_potential(system_conf, input_multislice, callback)

        # Compute the mean potential
        V = np.sum(potential, axis=0)
        means.append(np.mean(V))

    # Return the size and mean potential
    return size, np.mean(means)


def compute_expected_mean(size):
    """
    Compute the expected mean

    """

    def compute(size, Z):
        hbar = scipy.constants.hbar
        qe = scipy.constants.e
        me = scipy.constants.electron_mass
        # P = multem.compute_V_params("Lobato_0_12", Z, 0)
        P = multem.compute_V_params("Peng_0_12", Z, 0)
        mean = 0
        for i in range(len(P)):
            Ai = P[i][0]
            Bi = P[i][1]
            if Bi > 0:
                k = me * qe / (2 * pi * hbar**2)  # C m^-2 s
                k = 1.0 / (k * 1e-10**2)  # C A^-2 s
                Bj = pi**2 / Bi
                Aj = Ai * k * (Bj / pi) ** (3.0 / 2.0)
                # Bj = (2*pi/Bi)**2
                # Aj = 2*Ai*k*(Bj)**(3.0/2.0)/pi**2
                mean += (1 / k) * Aj
        N = 1
        mean = mean * N / (size**2)
        return mean

    # Return the mean
    return compute(size, 1) * 2 + compute(size, 8)


def compute_mean_correction(ax=None):
    """
    Compute the mean correction table

    """

    size = 40

    pixel_size = np.arange(0.1, 2.1, 0.1)
    mean = []
    for ps in pixel_size:
        s, m = compute_observed_mean(size, ps)
        expected = compute_expected_mean(s)
        m = m / expected
        mean.append(m)

    area = [0] + list(pixel_size**2)
    mean = [1] + list(mean)

    # Write out the table to file
    print("Mean0 = %f" % (expected * s**2))
    with open("mean_table.csv", "w") as outfile:
        for x, y in zip(area, mean):
            outfile.write("%.2f, %.7f\n" % (x, y))

    # Plot the mean correction
    ax.plot(area, mean)
    ax.set_xlabel(r"Pixel area ($Å^2$)" + "\n(b)")
    ax.set_title("Mean correction factor")


def compute_mean_correction2(ax=None):
    """
    Compute the mean correction table

    """

    X = []
    Y = []

    # Loop through the pixel sizes
    thickness = 20
    for pixel_size in np.arange(0.1, 2.1, 0.1):

        # Read the projected potential
        handle = np.load("potential_%.1f_%d.npz" % (pixel_size, thickness))
        potential = handle["potential"]
        num_atoms = handle["num_atoms"]

        # Select the pixels with potential in
        xsize, ysize = potential.shape
        x0 = 0  # xsize // 8
        x1 = xsize  # 7 * x0
        y0 = 0  # ysize // 8
        y1 = ysize  # 7 * y0
        potential = potential[x0:x1, y0:y1]

        # Compute the density and variance
        num_molecules = num_atoms / 3.0
        ny, nx = potential.shape
        area = (nx * pixel_size) * (ny * pixel_size)
        mean = np.mean(potential)
        density = num_molecules / (area)

        # Append the pixel area and variance / density
        X.append(pixel_size**2)
        Y.append(mean / density)

    X = np.array(X)
    Y = np.array(Y)

    # Extrapolate to zero and normalize
    Y0 = Y[0] - X[0] * (Y[1] - Y[0]) / (X[1] - X[0])
    Y = Y / Y0

    X = [0] + list(X)
    Y = [1.0] + list(Y)

    # Write out the table to file
    print("Mean0 = %f" % Y0)
    with open("mean_table2.csv", "w") as outfile:
        for x, y in zip(X, Y):
            outfile.write("%.2f, %.7f\n" % (x, y))

    # Plot
    ax.plot(X, Y)
    ax.set_xlabel(r"Pixel area ($Å^2$)" + "\n(c)")
    ax.set_title("Mean correction factor")


def compute_variance_correction(ax=None):
    """
    Compute the variance correction table

    """

    X = []
    Y = []

    # Loop through the pixel sizes
    thickness = 20
    for pixel_size in np.arange(0.1, 2.1, 0.1):

        # Read the projected potential
        handle = np.load("potential_%.1f_%d.npz" % (pixel_size, thickness))
        potential = handle["potential"]
        num_atoms = handle["num_atoms"]

        # Select the pixels with potential in
        xsize, ysize = potential.shape
        x0 = 0  # xsize // 8
        x1 = xsize  # 7 * x0
        y0 = 0  # ysize // 8
        y1 = ysize  # 7 * y0
        potential = potential[x0:x1, y0:y1]

        # Compute the density and variance
        num_molecules = num_atoms / 3.0
        ny, nx = potential.shape
        area = (nx * pixel_size) * (ny * pixel_size)
        var = np.var(potential)
        density = num_molecules / (area)
        print(pixel_size, density)

        # Append the pixel area and variance / density
        X.append(pixel_size**2)
        Y.append(var / density)

    X = np.array(X)
    Y = np.array(Y)

    # Extrapolate to zero and normalize
    Y0 = Y[0] - X[0] * (Y[1] - Y[0]) / (X[1] - X[0])
    Y = Y / Y0

    X = [0] + list(X)
    Y = [1.0] + list(Y)

    # Write out the table to file
    print("Var0 = %f" % Y0)
    with open("variance_table.csv", "w") as outfile:
        for x, y in zip(X, Y):
            outfile.write("%.2f, %.7f\n" % (x, y))

    # Plot
    ax.plot(X, Y)
    ax.set_xlabel(r"Pixel area ($Å^2$)" + "\n(c)")
    ax.set_title("Variance correction factor")


def compute_power(ax=None):
    """
    Compute the power spectrum

    """

    # Compute the fit to the power spectrum
    pixel_size = 0.1
    for thickness in [20]:  # , 19, 18, 15, 10, 5]:

        # Read the projected potential
        handle = np.load("potential_%.1f_%d.npz" % (pixel_size, thickness))
        potential = handle["potential"]
        num_atoms = handle["num_atoms"]

        # Select the pixels with potential in
        xsize, ysize = potential.shape
        x0 = xsize // 8
        x1 = 7 * xsize // 8
        y0 = ysize // 8
        y1 = 7 * ysize // 8
        potential = potential[x0:x1, y0:y1]

        # Compute the density and variance
        num_molecules = num_atoms / 3.0
        ny, nx = potential.shape
        # area = (nx * pixel_size) * (ny * pixel_size)
        var = np.var(potential)
        mean = np.mean(potential)
        # density = num_molecules / (area)
        potential -= mean
        print("Mean: %.3f; Variance: %.3f" % (mean, var))

        # Compute the FFT of the data and the power spectrum
        fft_data = np.fft.fft2(potential)
        power = np.abs(fft_data) ** 2
        Y, X = np.mgrid[0 : power.shape[0], 0 : power.shape[1]]
        q = (1 / pixel_size) * np.sqrt(
            ((X - power.shape[1] / 2) / power.shape[1]) ** 2
            + ((Y - power.shape[0] / 2) / power.shape[0]) ** 2
        )
        q = np.fft.fftshift(q)

        def func(q, A0, A1, A2, A3):
            M = 1.0 / 2.88
            P = A0 * np.exp(-0.5 * q**2 / A1**2) + A2 * np.exp(
                -0.5 * (q - M) ** 2 / A3**2
            )
            # I = (2*pi*(A0*A1**2 + A2*M*sqrt(2*pi*A3**2)))
            # P /= I
            model = P
            model[0, 0] = normalized_power[0, 0]
            return model

        # def func2(q, *p):
        #     q = q.reshape(power.shape)
        #     return func(q, *p).flatten()

        # def residuals(p, q, normalized_power):
        #     A0, A1, A2, A3 = p
        #     A0 = np.abs(A0)
        #     A2 = np.abs(A2)
        #     # A0 = 0.1608
        #     # A2, A3 = 0.822372155, 0.08153797

        #     # A1, A3 = 0.68518427, 0.08693241
        #     M = 1.0 / 2.88
        #     P = A0 * np.exp(-0.5 * q ** 2 / A1 ** 2) + A2 * np.exp(
        #         -0.5 * (q - M) ** 2 / A3 ** 2
        #     )
        #     # I = (2*pi*(A0*A1**2 + A2*M*sqrt(2*pi*A3**2)))
        #     # P /= I
        #     model = P
        #     model[0, 0] = normalized_power[0, 0]
        #     W = 1.0 / (q * power.shape[0] + 1)
        #     A = np.sum(W * (model - normalized_power) ** 2) / np.sum(W)
        #     B = (np.sum(model) - np.sum(normalized_power)) ** 2 / model.size
        #     print(p, A, B)
        #     return A + B

        # Compute the variance correction factor
        Cv = np.exp(-3.2056 * pixel_size**2)
        C = Cv * num_molecules / (pixel_size**4)

        # Compute the total integral of the power
        I = np.sum(power) * (1 / pixel_size) ** 2 / power.size
        normalized_power = power / I

        # Fit a model to the normalized power
        params = [0.19465002, 0.7312113, 0.78343527, 0.08078005]
        # results = scipy.optimize.minimize(residuals, x0=params, args=(q, normalized_power))#q.flatten(), normalized_power.flatten(), p0=params, sigma=(q*power.shape[0]+1).flatten())
        ##params, _ = scipy.optimize.curve_fit(func2, q.flatten(), normalized_power.flatten(), p0=params, sigma=(q*power.shape[0]+1).flatten())
        # params = results.x
        params[0] = params[0] * I / C
        params[2] = params[2] * I / C
        print("Parameters:", params)

        # Compute the model
        model = func(q, *params)
        model = model * C

        # Compute the radial spectrum
        rp = radial_average(np.fft.fftshift(power))
        rm = radial_average(np.fft.fftshift(model))
        d = np.arange(rp.size) / (pixel_size * power.shape[0])

        # Plot the power spectrum and best fit
        ax.plot(d[1:], rp[1:] / C, label="%d" % thickness)
        ax.plot(d[1:], rm[1:] / C, color="black", alpha=0.5, label="Model")

    # Set some plot properties
    ax.set_xlabel("Spatial frequency ($Å$)\n(a)")
    ax.set_title("Power spectrum")
    ax.set_xlim(0, 1)
    ax.set_yticklabels("")


def calibrate():
    """
    Calibrate ice model

    """
    # Get the water atomic model file
    get_water_atomic_model()

    # Compute the projected potential
    compute_potential()

    # Setup the figure
    width = 0.0393701 * 190
    height = width / 3.0
    fig, ax = pylab.subplots(ncols=3, figsize=(width, height), constrained_layout=True)
    compute_power(ax[0])
    compute_mean_correction(ax[1])
    compute_mean_correction2(ax[1])
    compute_variance_correction(ax[2])
    fig.savefig("model.png", dpi=300, bbox_inches="tight")


def compute_exit_wave(atom_data, pixel_size):
    """
    Compute the exit wave

    """

    # Get the dimensions
    x_min = atom_data.data["x"].min()
    x_max = atom_data.data["x"].max()
    y_min = atom_data.data["y"].min()
    y_max = atom_data.data["y"].max()
    x_size = x_max - x_min
    y_size = y_max - y_min
    select = (
        (atom_data.data["x"] > x_min + x_size / 6)
        & (atom_data.data["x"] < x_max - x_size / 6)
        & (atom_data.data["y"] > y_min + y_size / 6)
        & (atom_data.data["y"] < y_max - y_size / 6)
    )
    atom_data = parakeet.sample.AtomData(data=atom_data.data[select])
    x_min = atom_data.data["x"].min()
    x_max = atom_data.data["x"].max()
    y_min = atom_data.data["y"].min()
    y_max = atom_data.data["y"].max()
    z_min = atom_data.data["z"].min()
    z_max = atom_data.data["z"].max()
    x_size = x_max - x_min
    y_size = y_max - y_min
    z_size = z_max - z_min

    # Translate to centre
    x_box_size = x_size
    y_box_size = y_size
    z_box_size = z_size

    # Create the system configuration
    system_conf = multem.SystemConfiguration()
    system_conf.precision = "float"
    system_conf.device = "host"

    # Create the input multislice configuration
    input_multislice = create_input_multislice()

    # Compute the number of pixels
    nx = int(ceil(x_box_size / pixel_size) * 2)
    ny = int(ceil(y_box_size / pixel_size) * 2)

    x_box_size = nx * pixel_size
    y_box_size = ny * pixel_size
    x_trans = (x_box_size - x_size) / 2.0 - x_min
    y_trans = (y_box_size - y_size) / 2.0 - y_min
    z_trans = (z_box_size - z_size) / 2.0 - z_min
    atom_data.translate((x_trans, y_trans, z_trans))

    # Create the specimen size
    input_multislice.nx = nx
    input_multislice.ny = ny
    input_multislice.spec_lx = x_box_size
    input_multislice.spec_ly = y_box_size
    input_multislice.spec_lz = z_box_size
    input_multislice.spec_dz = 10

    # Set the specimen atoms
    input_multislice.spec_atoms = atom_data.to_multem()

    # Run the simulation
    output_multislice = multem.simulate(system_conf, input_multislice)

    # Get the image
    physical_image = np.array(output_multislice.data[0].psi_coh).T

    # Create the masker
    masker = multem.Masker(input_multislice.nx, input_multislice.ny, pixel_size)

    # Create the size of the cuboid
    masker.set_cuboid(
        (
            x_box_size / 2 - x_size / 2,
            y_box_size / 2 - y_size / 2,
            z_box_size / 2 - z_size / 2,
        ),
        (x_size, y_size, z_size),
    )

    # Run the simulation
    input_multislice.spec_atoms = multem.AtomList()
    output_multislice = multem.simulate(system_conf, input_multislice, masker)

    # Get the image
    random_image = np.array(output_multislice.data[0].psi_coh).T

    # Return the images
    x0 = np.array((x_box_size / 2 - x_size / 2, y_box_size / 2 - y_size / 2))
    x1 = np.array((x_box_size / 2 + x_size / 2, y_box_size / 2 + y_size / 2))
    return physical_image, random_image, x0, x1

def load_exit_wave(atom_data, ps):

    physical_filename = "exit_wave_physical_%.1f.mrc" % ps
    random_filename = "exit_wave_random_%.1f.mrc" % ps
    metadata_filename = "metadata_%.1f.dat" % ps

    if not os.path.exists(physical_filename) or not os.path.exists(random_filename) or not os.path.exists(metadata_filename):
        print("Simulating for pixel size: %.1f A" % ps)
        physical_image, random_image, x0, x1 = compute_exit_wave(atom_data, ps)
        physical_image_file = mrcfile.new(physical_filename, overwrite=True)
        random_image_file = mrcfile.new(random_filename, overwrite=True)
        physical_image_file.set_data(physical_image.astype("complex64"))
        random_image_file.set_data(random_image.astype("complex64"))
        with open(metadata_filename, "w") as outfile:
            outfile.write("%f,%f,%f,%f" % (x0[0], x0[1], x1[0], x1[1]))
    else:
        print("Reading for pixel size: %.1f A" % ps)
        physical_image = mrcfile.open(physical_filename).data
        random_image = mrcfile.open(random_filename).data
        with open(metadata_filename) as infile:
            x00, x01, x10, x11 = map(float, infile.read().split(","))
            x0 = (x00, x01)
            x1 = (x10, x11)

    print("RANDOM: ", random_image[random_image.shape[0]//2,random_image.shape[1]//2])
    return physical_image, random_image, x0, x1


def plot_mean_and_var(physical_data, random_data, xmin, xmax, ps):

    x0 = np.floor(xmin / ps).astype("int32")
    x1 = np.floor(xmax / ps).astype("int32")
    xr = x1 - x0
    x0 = x0 + xr // 3
    x1 = x1 - xr // 3

    random_middle = random_data[x0[0] : x1[0], x0[1] : x1[1]]
    physical_middle = physical_data[x0[0] : x1[0], x0[1] : x1[1]]
    physical_middle_mean_real = np.mean(physical_middle.flatten().real)
    physical_middle_mean_imag = np.mean(physical_middle.flatten().imag)
    random_middle_mean_real = np.mean(random_middle.flatten().real)
    random_middle_mean_imag = np.mean(random_middle.flatten().imag)

    physical_middle_std_real = np.std(physical_middle.flatten().real)
    physical_middle_std_imag = np.std(physical_middle.flatten().imag)
    random_middle_std_real = np.std(random_middle.flatten().real)
    random_middle_std_imag = np.std(random_middle.flatten().imag)

    # print("Hola")
    width = 0.0393701 * 190
    height = width * 0.75
    fig, ax = pylab.subplots(
        figsize=(width, height),
        nrows=2,
        ncols=2,
        sharex=True,
        sharey=True,
        constrained_layout=True,
    )
    ax[0][0].hist(physical_middle.flatten().real, bins=20, density=True)
    ax[0][1].hist(physical_middle.flatten().imag, bins=20, density=True)
    ax[1][0].hist(random_middle.flatten().real, bins=20, density=True)
    ax[1][1].hist(random_middle.flatten().imag, bins=20, density=True)
    ax[0][0].set_title("Real component", fontweight="bold")
    ax[0][1].set_title("Imaginary component", fontweight="bold")
    ax[0][0].set_ylabel("Physical model", fontweight="bold")
    ax[1][0].set_ylabel("Random model", fontweight="bold")
    ax[0][0].set_xlabel("(a)")
    ax[0][1].set_xlabel("(b)")
    ax[1][0].set_xlabel("(c)")
    ax[1][1].set_xlabel("(d)")
    ax[0][0].axvline(physical_middle_mean_real, color="black")
    ax[0][1].axvline(physical_middle_mean_imag, color="black")
    ax[1][0].axvline(random_middle_mean_real, color="black")
    ax[1][1].axvline(random_middle_mean_imag, color="black")
    # ymax = ax[0][0].get_ylim()[1]
    if ps == 1.0:
        xr = 0.8
        xi = 0.4
    else:
        xr = 0.5
        xi = -1.0
    ax[0][0].text(
        xr,
        0.5 * ax[0][0].get_ylim()[1],
        "mean: %.2f\n sdev: %.2f"
        % (physical_middle_mean_real, physical_middle_std_real),
    )
    ax[0][1].text(
        xi,
        0.5 * ax[0][1].get_ylim()[1],
        "mean: %.2f\n sdev: %.2f"
        % (physical_middle_mean_imag, physical_middle_std_imag),
    )
    ax[1][0].text(
        xr,
        0.5 * ax[1][0].get_ylim()[1],
        "mean: %.2f\n sdev: %.2f"
        % (random_middle_mean_real, random_middle_std_real),
    )
    ax[1][1].text(
        xi,
        0.5 * ax[1][1].get_ylim()[1],
        "mean: %.2f\n sdev: %.2f"
        % (random_middle_mean_imag, random_middle_std_imag),
    )
    fig.savefig("histograms_%.1fA.png" % ps, dpi=300, bbox_inches="tight")
    pylab.close("all")

    return (
            physical_middle_mean_real,
            physical_middle_mean_imag,
            physical_middle_std_real,
            physical_middle_std_imag,
            random_middle_mean_real,
            random_middle_mean_imag,
            random_middle_std_real,
            random_middle_std_imag,
            )


def plot_power(physical_data, random_data, xmin, xmax, ps):

    x0 = np.floor(xmin / ps).astype("int32")
    x1 = np.floor(xmax / ps).astype("int32")
    xr = x1 - x0
    x0 = x0 + xr // 3
    x1 = x1 - xr // 3

    random_middle = random_data[x0[0] : x1[0], x0[1] : x1[1]]
    physical_middle = physical_data[x0[0] : x1[0], x0[1] : x1[1]]
    physical_middle_mean_real = np.mean(physical_middle.flatten().real)
    physical_middle_mean_imag = np.mean(physical_middle.flatten().imag)
    random_middle_mean_real = np.mean(random_middle.flatten().real)
    random_middle_mean_imag = np.mean(random_middle.flatten().imag)

    # pylab.imshow(np.abs(random_data))
    # pylab.show()
    # pylab.imshow(np.abs(physical_data))
    # pylab.show()


    def compute_power(data, pixel_size):
        f = np.fft.fft2(data)
        p = np.abs(f) ** 2
        p = np.fft.fftshift(p)

        r = radial_average(p)[0 : data.shape[0] // 2]
        d = np.arange(r.size) / (pixel_size * data.shape[0])

        N = np.mean(r[d < 0.5][1:])
            
        return d[1:], r[1:] / N

    random_d, random_power = compute_power(random_middle, ps)
    physical_d, physical_power = compute_power(physical_middle, ps)

    width = 0.0393701 * 190
    height = width * 0.74
    fig, ax = pylab.subplots(figsize=(width, height), constrained_layout=True)
    ax.plot(physical_d, physical_power, label="Physical model")
    ax.plot(random_d, random_power, label="Random model")
    ax.set_xlabel("Spatial frequency (1/Å)")
    ax.set_ylabel("Power spectrum")
    # ax.set_xlim(0, 1.0)
    ax.legend()
    fig.savefig("power_%.1fA.png" % ps, dpi=300, bbox_inches="tight")
    pylab.close("all")

    return physical_d, physical_power, random_d, random_power


def plot_edge(physical_data, random_data, xmin, xmax, ps):

    x0 = np.floor(xmin / ps).astype("int32")
    x1 = np.floor(xmax / ps).astype("int32")
    xd = x1 - x0
    x0 = x0 - xd // 10
    x1 = x0 + 3* xd // 10

    # x1 = 2 * x0  # + x0 // 2
    # x0[:] = 0  # x0 // 2
    random_edge = random_data[x0[0] : x1[0], x0[1] : x1[1]]
    physical_edge = physical_data[x0[0] : x1[0], x0[1] : x1[1]]
    width = 0.0393701 * 190
    height = width
    fig, ax = pylab.subplots(
        figsize=(width, height), ncols=2, constrained_layout=True
    )
    vmin = min(np.min(np.abs(random_edge)), np.min(np.abs(physical_edge)))
    vmax = max(np.max(np.abs(random_edge)), np.max(np.abs(physical_edge)))
    ax[0].imshow(np.abs(physical_edge), vmin=vmin, vmax=vmax, cmap="gray_r")
    ax[1].imshow(np.abs(random_edge), vmin=vmin, vmax=vmax, cmap="gray_r")
    ax[0].set_title("Physical model", fontweight="bold")
    ax[1].set_title("Random model", fontweight="bold")
    ax[0].set_xticks([])
    ax[1].set_xticks([])
    ax[0].set_yticks([])
    ax[1].set_yticks([])
    ax[0].set_xlabel("(a)")
    ax[1].set_xlabel("(b)")
    fig.savefig("edge_%.1fA.png" % ps, dpi=300, bbox_inches="tight")
    pylab.close("all")
    # pylab.show()


def load_exit_wave(atom_data, ps):

    physical_filename = "exit_wave_physical_%.1f.mrc" % ps
    random_filename = "exit_wave_random_%.1f.mrc" % ps
    metadata_filename = "metadata_%.1f.dat" % ps

    if (
        not os.path.exists(physical_filename)
        or not os.path.exists(random_filename)
        or not os.path.exists(metadata_filename)
    ):
        print("Simulating for pixel size: %.1f A" % ps)
        physical_image, random_image, x0, x1 = compute_exit_wave(atom_data, ps)
        physical_image_file = mrcfile.new(physical_filename, overwrite=True)
        random_image_file = mrcfile.new(random_filename, overwrite=True)
        physical_image_file.set_data(physical_image.astype("complex64"))
        random_image_file.set_data(random_image.astype("complex64"))
        with open(metadata_filename, "w") as outfile:
            outfile.write("%f,%f,%f,%f" % (x0[0], x0[1], x1[0], x1[1]))
    else:
        print("Reading for pixel size: %.1f A" % ps)
        physical_image = mrcfile.open(physical_filename).data
        random_image = mrcfile.open(random_filename).data
        with open(metadata_filename) as infile:
            x00, x01, x10, x11 = map(float, infile.read().split(","))
            x0 = (x00, x01)
            x1 = (x10, x11)

    print(
        "RANDOM: ", random_image[random_image.shape[0] // 2, random_image.shape[1] // 2]
    )
    return physical_image, random_image, x0, x1


def plot_mean_and_var(physical_data, random_data, xmin, xmax, ps):

    x0 = np.floor(xmin / ps).astype("int32")
    x1 = np.floor(xmax / ps).astype("int32")
    xr = x1 - x0
    x0 = x0 + xr // 3
    x1 = x1 - xr // 3

    random_middle = random_data[x0[0] : x1[0], x0[1] : x1[1]]
    physical_middle = physical_data[x0[0] : x1[0], x0[1] : x1[1]]
    physical_middle_mean_real = np.mean(physical_middle.flatten().real)
    physical_middle_mean_imag = np.mean(physical_middle.flatten().imag)
    random_middle_mean_real = np.mean(random_middle.flatten().real)
    random_middle_mean_imag = np.mean(random_middle.flatten().imag)

    physical_middle_std_real = np.std(physical_middle.flatten().real)
    physical_middle_std_imag = np.std(physical_middle.flatten().imag)
    random_middle_std_real = np.std(random_middle.flatten().real)
    random_middle_std_imag = np.std(random_middle.flatten().imag)

    # print("Hola")
    width = 0.0393701 * 190
    height = width * 0.75
    fig, ax = pylab.subplots(
        figsize=(width, height),
        nrows=2,
        ncols=2,
        sharex=True,
        sharey=True,
        constrained_layout=True,
    )
    ax[0][0].hist(physical_middle.flatten().real, bins=20, density=True)
    ax[0][1].hist(physical_middle.flatten().imag, bins=20, density=True)
    ax[1][0].hist(random_middle.flatten().real, bins=20, density=True)
    ax[1][1].hist(random_middle.flatten().imag, bins=20, density=True)
    ax[0][0].set_title("Real component", fontweight="bold")
    ax[0][1].set_title("Imaginary component", fontweight="bold")
    ax[0][0].set_ylabel("Physical model", fontweight="bold")
    ax[1][0].set_ylabel("Random model", fontweight="bold")
    ax[0][0].set_xlabel("(a)")
    ax[0][1].set_xlabel("(b)")
    ax[1][0].set_xlabel("(c)")
    ax[1][1].set_xlabel("(d)")
    ax[0][0].axvline(physical_middle_mean_real, color="black")
    ax[0][1].axvline(physical_middle_mean_imag, color="black")
    ax[1][0].axvline(random_middle_mean_real, color="black")
    ax[1][1].axvline(random_middle_mean_imag, color="black")
    # ymax = ax[0][0].get_ylim()[1]
    if ps == 1.0:
        xr = 0.8
        xi = 0.4
    else:
        xr = 0.5
        xi = -1.0
    ax[0][0].text(
        xr,
        0.5 * ax[0][0].get_ylim()[1],
        "mean: %.2f\n sdev: %.2f"
        % (physical_middle_mean_real, physical_middle_std_real),
    )
    ax[0][1].text(
        xi,
        0.5 * ax[0][1].get_ylim()[1],
        "mean: %.2f\n sdev: %.2f"
        % (physical_middle_mean_imag, physical_middle_std_imag),
    )
    ax[1][0].text(
        xr,
        0.5 * ax[1][0].get_ylim()[1],
        "mean: %.2f\n sdev: %.2f" % (random_middle_mean_real, random_middle_std_real),
    )
    ax[1][1].text(
        xi,
        0.5 * ax[1][1].get_ylim()[1],
        "mean: %.2f\n sdev: %.2f" % (random_middle_mean_imag, random_middle_std_imag),
    )
    fig.savefig("histograms_%.1fA.png" % ps, dpi=300, bbox_inches="tight")
    pylab.close("all")

    return (
        physical_middle_mean_real,
        physical_middle_mean_imag,
        physical_middle_std_real,
        physical_middle_std_imag,
        random_middle_mean_real,
        random_middle_mean_imag,
        random_middle_std_real,
        random_middle_std_imag,
    )


def plot_power(physical_data, random_data, xmin, xmax, ps):

    x0 = np.floor(xmin / ps).astype("int32")
    x1 = np.floor(xmax / ps).astype("int32")
    xr = x1 - x0
    x0 = x0 + xr // 3
    x1 = x1 - xr // 3

    random_middle = random_data[x0[0] : x1[0], x0[1] : x1[1]]
    physical_middle = physical_data[x0[0] : x1[0], x0[1] : x1[1]]
    physical_middle_mean_real = np.mean(physical_middle.flatten().real)
    physical_middle_mean_imag = np.mean(physical_middle.flatten().imag)
    random_middle_mean_real = np.mean(random_middle.flatten().real)
    random_middle_mean_imag = np.mean(random_middle.flatten().imag)

    # pylab.imshow(np.abs(random_data))
    # pylab.show()
    # pylab.imshow(np.abs(physical_data))
    # pylab.show()

    def compute_power(data, pixel_size):
        f = np.fft.fft2(data)
        p = np.abs(f) ** 2
        p = np.fft.fftshift(p)

        r = radial_average(p)[0 : data.shape[0] // 2]
        d = np.arange(r.size) / (pixel_size * data.shape[0])

        N = np.mean(r[d < 0.5][1:])

        return d[1:], r[1:] / N

    random_d, random_power = compute_power(random_middle, ps)
    physical_d, physical_power = compute_power(physical_middle, ps)

    width = 0.0393701 * 190
    height = width * 0.74
    fig, ax = pylab.subplots(figsize=(width, height), constrained_layout=True)
    ax.plot(physical_d, physical_power, label="Physical model")
    ax.plot(random_d, random_power, label="Random model")
    ax.set_xlabel("Spatial frequency (1/Å)")
    ax.set_ylabel("Power spectrum")
    # ax.set_xlim(0, 1.0)
    ax.legend()
    fig.savefig("power_%.1fA.png" % ps, dpi=300, bbox_inches="tight")
    pylab.close("all")

    return physical_d, physical_power, random_d, random_power


def plot_edge(physical_data, random_data, xmin, xmax, ps):

    x0 = np.floor(xmin / ps).astype("int32")
    x1 = np.floor(xmax / ps).astype("int32")
    xd = x1 - x0
    x0 = x0 - xd // 10
    x1 = x0 + 3 * xd // 10

    # x1 = 2 * x0  # + x0 // 2
    # x0[:] = 0  # x0 // 2
    random_edge = random_data[x0[0] : x1[0], x0[1] : x1[1]]
    physical_edge = physical_data[x0[0] : x1[0], x0[1] : x1[1]]
    width = 0.0393701 * 190
    height = width
    fig, ax = pylab.subplots(figsize=(width, height), ncols=2, constrained_layout=True)
    vmin = min(np.min(np.abs(random_edge)), np.min(np.abs(physical_edge)))
    vmax = max(np.max(np.abs(random_edge)), np.max(np.abs(physical_edge)))
    ax[0].imshow(np.abs(physical_edge), vmin=vmin, vmax=vmax, cmap="gray_r")
    ax[1].imshow(np.abs(random_edge), vmin=vmin, vmax=vmax, cmap="gray_r")
    ax[0].set_title("Physical model", fontweight="bold")
    ax[1].set_title("Random model", fontweight="bold")
    ax[0].set_xticks([])
    ax[1].set_xticks([])
    ax[0].set_yticks([])
    ax[1].set_yticks([])
    ax[0].set_xlabel("(a)")
    ax[1].set_xlabel("(b)")
    fig.savefig("edge_%.1fA.png" % ps, dpi=300, bbox_inches="tight")
    pylab.close("all")
    # pylab.show()


def validate():
    """
    Validate the ice model

    """

    # Load the water model
    atom_data = load_water_atomic_model()

    # Set the pixel sizes
<<<<<<< HEAD
    pixel_size = np.arange(0.1, 1.1, 0.1)  # [0.1]#, 1.0]
=======
    pixel_size = np.arange(0.1, 1.1, 0.1)#[0.1]#, 1.0]
>>>>>>> f6e80f9f

    stats_list = []
    power_list = []

    for ps in pixel_size:

        # Get the simulated exit wave
        physical_data, random_data, xmin, xmax = load_exit_wave(atom_data, ps)

        # Make the plots
        stats = plot_mean_and_var(physical_data, random_data, xmin, xmax, ps)
        power = plot_power(physical_data, random_data, xmin, xmax, ps)
        plot_edge(physical_data, random_data, xmin, xmax, ps)

        stats_list.append(stats)
        power_list.append(power)

    # Extract the stats
    (
<<<<<<< HEAD
        p_real,
        p_imag,
        p_real_std,
        p_imag_std,
        r_real,
        r_imag,
        r_real_std,
        r_imag_std,
=======
            p_real,
            p_imag,
            p_real_std,
            p_imag_std,
            r_real,
            r_imag,
            r_real_std,
            r_imag_std,
>>>>>>> f6e80f9f
    ) = map(np.array, zip(*stats_list))

    width = 0.0393701 * 190
    height = width
<<<<<<< HEAD
    fig, ax = pylab.subplots(figsize=(width, height), constrained_layout=True)
=======
    fig, ax = pylab.subplots(
        figsize=(width, height), constrained_layout=True
    )
>>>>>>> f6e80f9f
    l1 = ax.plot(pixel_size, p_real, label="Physical (real)")
    l2 = ax.plot(pixel_size, p_imag, label="Physical (imag)")
    l3 = ax.plot(pixel_size, r_real, label="Random (real)")
    l4 = ax.plot(pixel_size, r_imag, label="Random (imag)")
<<<<<<< HEAD
    ax.fill_between(
        pixel_size,
        p_real - p_real_std,
        p_real + p_real_std,
        color=l1[0].get_color(),
        alpha=0.3,
    )
    ax.fill_between(
        pixel_size,
        p_imag - p_imag_std,
        p_imag + p_imag_std,
        color=l2[0].get_color(),
        alpha=0.3,
    )
    ax.fill_between(
        pixel_size,
        r_real - r_real_std,
        r_real + r_real_std,
        color=l3[0].get_color(),
        alpha=0.3,
    )
    ax.fill_between(
        pixel_size,
        r_imag - r_imag_std,
        r_imag + r_imag_std,
        color=l4[0].get_color(),
        alpha=0.3,
    )
=======
    ax.fill_between(pixel_size, p_real-p_real_std, p_real+p_real_std, color=l1[0].get_color(), alpha=0.3)
    ax.fill_between(pixel_size, p_imag-p_imag_std, p_imag+p_imag_std, color=l2[0].get_color(), alpha=0.3)
    ax.fill_between(pixel_size, r_real-r_real_std, r_real+r_real_std, color=l3[0].get_color(), alpha=0.3)
    ax.fill_between(pixel_size, r_imag-r_imag_std, r_imag+r_imag_std, color=l4[0].get_color(), alpha=0.3)
>>>>>>> f6e80f9f
    ax.legend()
    ax.set_xlabel("Pixel size (A)")
    ax.set_ylabel("Exit wave mean and standard deviation")
    # pylab.show()
    fig.savefig("mean_and_std.png", dpi=300, bbox_inches="tight")
    pylab.close("all")

    width = 0.0393701 * 190
    height = width
<<<<<<< HEAD
    fig, ax = pylab.subplots(figsize=(width, height), constrained_layout=True)
=======
    fig, ax = pylab.subplots(
        figsize=(width, height), constrained_layout=True
    )
>>>>>>> f6e80f9f
    for ps, power in zip(pixel_size, power_list):
        p1 = ax.plot(power[0], power[1], color=l1[0].get_color(), alpha=0.5)
        p2 = ax.plot(power[2], power[3], color=l2[0].get_color(), alpha=0.5)
    ax.set_xlabel("Spatial frequency (1/Å)")
    ax.set_ylabel("Power spectrum")
    ax.legend(handles=[p1[0], p2[0]], labels=["Physical", "Random"])
    # pylab.show()
    fig.savefig("power.png", dpi=300, bbox_inches="tight")
    pylab.close("all")
<<<<<<< HEAD
=======
    
>>>>>>> f6e80f9f


if __name__ == "__main__":

    # Create the argument parser
    parser = argparse.ArgumentParser(description="Do the ice model configuration")

    # Add arguments
    parser.add_argument(
        "-c",
        "--calibrate",
        action="store_true",
        default=False,
        dest="calibrate",
        help="Do the calibration",
    )

    parser.add_argument(
        "-v",
        "--validate",
        action="store_true",
        default=False,
        dest="validate",
        help="Do the validation",
    )

    # Parse the arguments
    args = parser.parse_args()

    # Print help
    if not args.calibrate and not args.validate:
        parser.print_help()

    # Do the calibration
    if args.calibrate:
        calibrate()

    # Do the validation
    if args.validate:
        validate()<|MERGE_RESOLUTION|>--- conflicted
+++ resolved
@@ -91,7 +91,7 @@
 
     # Electron-Specimen interaction model
     input_multislice.interaction_model = "Multislice"
-    #input_multislice.potential_type = "Lobato_0_12"
+    # input_multislice.potential_type = "Lobato_0_12"
     input_multislice.potential_type = "Peng_0_12"
 
     # Potential slicing
@@ -683,13 +683,18 @@
     x1 = np.array((x_box_size / 2 + x_size / 2, y_box_size / 2 + y_size / 2))
     return physical_image, random_image, x0, x1
 
+
 def load_exit_wave(atom_data, ps):
 
     physical_filename = "exit_wave_physical_%.1f.mrc" % ps
     random_filename = "exit_wave_random_%.1f.mrc" % ps
     metadata_filename = "metadata_%.1f.dat" % ps
 
-    if not os.path.exists(physical_filename) or not os.path.exists(random_filename) or not os.path.exists(metadata_filename):
+    if (
+        not os.path.exists(physical_filename)
+        or not os.path.exists(random_filename)
+        or not os.path.exists(metadata_filename)
+    ):
         print("Simulating for pixel size: %.1f A" % ps)
         physical_image, random_image, x0, x1 = compute_exit_wave(atom_data, ps)
         physical_image_file = mrcfile.new(physical_filename, overwrite=True)
@@ -707,7 +712,9 @@
             x0 = (x00, x01)
             x1 = (x10, x11)
 
-    print("RANDOM: ", random_image[random_image.shape[0]//2,random_image.shape[1]//2])
+    print(
+        "RANDOM: ", random_image[random_image.shape[0] // 2, random_image.shape[1] // 2]
+    )
     return physical_image, random_image, x0, x1
 
 
@@ -780,218 +787,6 @@
     ax[1][0].text(
         xr,
         0.5 * ax[1][0].get_ylim()[1],
-        "mean: %.2f\n sdev: %.2f"
-        % (random_middle_mean_real, random_middle_std_real),
-    )
-    ax[1][1].text(
-        xi,
-        0.5 * ax[1][1].get_ylim()[1],
-        "mean: %.2f\n sdev: %.2f"
-        % (random_middle_mean_imag, random_middle_std_imag),
-    )
-    fig.savefig("histograms_%.1fA.png" % ps, dpi=300, bbox_inches="tight")
-    pylab.close("all")
-
-    return (
-            physical_middle_mean_real,
-            physical_middle_mean_imag,
-            physical_middle_std_real,
-            physical_middle_std_imag,
-            random_middle_mean_real,
-            random_middle_mean_imag,
-            random_middle_std_real,
-            random_middle_std_imag,
-            )
-
-
-def plot_power(physical_data, random_data, xmin, xmax, ps):
-
-    x0 = np.floor(xmin / ps).astype("int32")
-    x1 = np.floor(xmax / ps).astype("int32")
-    xr = x1 - x0
-    x0 = x0 + xr // 3
-    x1 = x1 - xr // 3
-
-    random_middle = random_data[x0[0] : x1[0], x0[1] : x1[1]]
-    physical_middle = physical_data[x0[0] : x1[0], x0[1] : x1[1]]
-    physical_middle_mean_real = np.mean(physical_middle.flatten().real)
-    physical_middle_mean_imag = np.mean(physical_middle.flatten().imag)
-    random_middle_mean_real = np.mean(random_middle.flatten().real)
-    random_middle_mean_imag = np.mean(random_middle.flatten().imag)
-
-    # pylab.imshow(np.abs(random_data))
-    # pylab.show()
-    # pylab.imshow(np.abs(physical_data))
-    # pylab.show()
-
-
-    def compute_power(data, pixel_size):
-        f = np.fft.fft2(data)
-        p = np.abs(f) ** 2
-        p = np.fft.fftshift(p)
-
-        r = radial_average(p)[0 : data.shape[0] // 2]
-        d = np.arange(r.size) / (pixel_size * data.shape[0])
-
-        N = np.mean(r[d < 0.5][1:])
-            
-        return d[1:], r[1:] / N
-
-    random_d, random_power = compute_power(random_middle, ps)
-    physical_d, physical_power = compute_power(physical_middle, ps)
-
-    width = 0.0393701 * 190
-    height = width * 0.74
-    fig, ax = pylab.subplots(figsize=(width, height), constrained_layout=True)
-    ax.plot(physical_d, physical_power, label="Physical model")
-    ax.plot(random_d, random_power, label="Random model")
-    ax.set_xlabel("Spatial frequency (1/Å)")
-    ax.set_ylabel("Power spectrum")
-    # ax.set_xlim(0, 1.0)
-    ax.legend()
-    fig.savefig("power_%.1fA.png" % ps, dpi=300, bbox_inches="tight")
-    pylab.close("all")
-
-    return physical_d, physical_power, random_d, random_power
-
-
-def plot_edge(physical_data, random_data, xmin, xmax, ps):
-
-    x0 = np.floor(xmin / ps).astype("int32")
-    x1 = np.floor(xmax / ps).astype("int32")
-    xd = x1 - x0
-    x0 = x0 - xd // 10
-    x1 = x0 + 3* xd // 10
-
-    # x1 = 2 * x0  # + x0 // 2
-    # x0[:] = 0  # x0 // 2
-    random_edge = random_data[x0[0] : x1[0], x0[1] : x1[1]]
-    physical_edge = physical_data[x0[0] : x1[0], x0[1] : x1[1]]
-    width = 0.0393701 * 190
-    height = width
-    fig, ax = pylab.subplots(
-        figsize=(width, height), ncols=2, constrained_layout=True
-    )
-    vmin = min(np.min(np.abs(random_edge)), np.min(np.abs(physical_edge)))
-    vmax = max(np.max(np.abs(random_edge)), np.max(np.abs(physical_edge)))
-    ax[0].imshow(np.abs(physical_edge), vmin=vmin, vmax=vmax, cmap="gray_r")
-    ax[1].imshow(np.abs(random_edge), vmin=vmin, vmax=vmax, cmap="gray_r")
-    ax[0].set_title("Physical model", fontweight="bold")
-    ax[1].set_title("Random model", fontweight="bold")
-    ax[0].set_xticks([])
-    ax[1].set_xticks([])
-    ax[0].set_yticks([])
-    ax[1].set_yticks([])
-    ax[0].set_xlabel("(a)")
-    ax[1].set_xlabel("(b)")
-    fig.savefig("edge_%.1fA.png" % ps, dpi=300, bbox_inches="tight")
-    pylab.close("all")
-    # pylab.show()
-
-
-def load_exit_wave(atom_data, ps):
-
-    physical_filename = "exit_wave_physical_%.1f.mrc" % ps
-    random_filename = "exit_wave_random_%.1f.mrc" % ps
-    metadata_filename = "metadata_%.1f.dat" % ps
-
-    if (
-        not os.path.exists(physical_filename)
-        or not os.path.exists(random_filename)
-        or not os.path.exists(metadata_filename)
-    ):
-        print("Simulating for pixel size: %.1f A" % ps)
-        physical_image, random_image, x0, x1 = compute_exit_wave(atom_data, ps)
-        physical_image_file = mrcfile.new(physical_filename, overwrite=True)
-        random_image_file = mrcfile.new(random_filename, overwrite=True)
-        physical_image_file.set_data(physical_image.astype("complex64"))
-        random_image_file.set_data(random_image.astype("complex64"))
-        with open(metadata_filename, "w") as outfile:
-            outfile.write("%f,%f,%f,%f" % (x0[0], x0[1], x1[0], x1[1]))
-    else:
-        print("Reading for pixel size: %.1f A" % ps)
-        physical_image = mrcfile.open(physical_filename).data
-        random_image = mrcfile.open(random_filename).data
-        with open(metadata_filename) as infile:
-            x00, x01, x10, x11 = map(float, infile.read().split(","))
-            x0 = (x00, x01)
-            x1 = (x10, x11)
-
-    print(
-        "RANDOM: ", random_image[random_image.shape[0] // 2, random_image.shape[1] // 2]
-    )
-    return physical_image, random_image, x0, x1
-
-
-def plot_mean_and_var(physical_data, random_data, xmin, xmax, ps):
-
-    x0 = np.floor(xmin / ps).astype("int32")
-    x1 = np.floor(xmax / ps).astype("int32")
-    xr = x1 - x0
-    x0 = x0 + xr // 3
-    x1 = x1 - xr // 3
-
-    random_middle = random_data[x0[0] : x1[0], x0[1] : x1[1]]
-    physical_middle = physical_data[x0[0] : x1[0], x0[1] : x1[1]]
-    physical_middle_mean_real = np.mean(physical_middle.flatten().real)
-    physical_middle_mean_imag = np.mean(physical_middle.flatten().imag)
-    random_middle_mean_real = np.mean(random_middle.flatten().real)
-    random_middle_mean_imag = np.mean(random_middle.flatten().imag)
-
-    physical_middle_std_real = np.std(physical_middle.flatten().real)
-    physical_middle_std_imag = np.std(physical_middle.flatten().imag)
-    random_middle_std_real = np.std(random_middle.flatten().real)
-    random_middle_std_imag = np.std(random_middle.flatten().imag)
-
-    # print("Hola")
-    width = 0.0393701 * 190
-    height = width * 0.75
-    fig, ax = pylab.subplots(
-        figsize=(width, height),
-        nrows=2,
-        ncols=2,
-        sharex=True,
-        sharey=True,
-        constrained_layout=True,
-    )
-    ax[0][0].hist(physical_middle.flatten().real, bins=20, density=True)
-    ax[0][1].hist(physical_middle.flatten().imag, bins=20, density=True)
-    ax[1][0].hist(random_middle.flatten().real, bins=20, density=True)
-    ax[1][1].hist(random_middle.flatten().imag, bins=20, density=True)
-    ax[0][0].set_title("Real component", fontweight="bold")
-    ax[0][1].set_title("Imaginary component", fontweight="bold")
-    ax[0][0].set_ylabel("Physical model", fontweight="bold")
-    ax[1][0].set_ylabel("Random model", fontweight="bold")
-    ax[0][0].set_xlabel("(a)")
-    ax[0][1].set_xlabel("(b)")
-    ax[1][0].set_xlabel("(c)")
-    ax[1][1].set_xlabel("(d)")
-    ax[0][0].axvline(physical_middle_mean_real, color="black")
-    ax[0][1].axvline(physical_middle_mean_imag, color="black")
-    ax[1][0].axvline(random_middle_mean_real, color="black")
-    ax[1][1].axvline(random_middle_mean_imag, color="black")
-    # ymax = ax[0][0].get_ylim()[1]
-    if ps == 1.0:
-        xr = 0.8
-        xi = 0.4
-    else:
-        xr = 0.5
-        xi = -1.0
-    ax[0][0].text(
-        xr,
-        0.5 * ax[0][0].get_ylim()[1],
-        "mean: %.2f\n sdev: %.2f"
-        % (physical_middle_mean_real, physical_middle_std_real),
-    )
-    ax[0][1].text(
-        xi,
-        0.5 * ax[0][1].get_ylim()[1],
-        "mean: %.2f\n sdev: %.2f"
-        % (physical_middle_mean_imag, physical_middle_std_imag),
-    )
-    ax[1][0].text(
-        xr,
-        0.5 * ax[1][0].get_ylim()[1],
         "mean: %.2f\n sdev: %.2f" % (random_middle_mean_real, random_middle_std_real),
     )
     ax[1][1].text(
@@ -1106,11 +901,7 @@
     atom_data = load_water_atomic_model()
 
     # Set the pixel sizes
-<<<<<<< HEAD
     pixel_size = np.arange(0.1, 1.1, 0.1)  # [0.1]#, 1.0]
-=======
-    pixel_size = np.arange(0.1, 1.1, 0.1)#[0.1]#, 1.0]
->>>>>>> f6e80f9f
 
     stats_list = []
     power_list = []
@@ -1130,7 +921,6 @@
 
     # Extract the stats
     (
-<<<<<<< HEAD
         p_real,
         p_imag,
         p_real_std,
@@ -1139,32 +929,15 @@
         r_imag,
         r_real_std,
         r_imag_std,
-=======
-            p_real,
-            p_imag,
-            p_real_std,
-            p_imag_std,
-            r_real,
-            r_imag,
-            r_real_std,
-            r_imag_std,
->>>>>>> f6e80f9f
     ) = map(np.array, zip(*stats_list))
 
     width = 0.0393701 * 190
     height = width
-<<<<<<< HEAD
     fig, ax = pylab.subplots(figsize=(width, height), constrained_layout=True)
-=======
-    fig, ax = pylab.subplots(
-        figsize=(width, height), constrained_layout=True
-    )
->>>>>>> f6e80f9f
     l1 = ax.plot(pixel_size, p_real, label="Physical (real)")
     l2 = ax.plot(pixel_size, p_imag, label="Physical (imag)")
     l3 = ax.plot(pixel_size, r_real, label="Random (real)")
     l4 = ax.plot(pixel_size, r_imag, label="Random (imag)")
-<<<<<<< HEAD
     ax.fill_between(
         pixel_size,
         p_real - p_real_std,
@@ -1193,12 +966,6 @@
         color=l4[0].get_color(),
         alpha=0.3,
     )
-=======
-    ax.fill_between(pixel_size, p_real-p_real_std, p_real+p_real_std, color=l1[0].get_color(), alpha=0.3)
-    ax.fill_between(pixel_size, p_imag-p_imag_std, p_imag+p_imag_std, color=l2[0].get_color(), alpha=0.3)
-    ax.fill_between(pixel_size, r_real-r_real_std, r_real+r_real_std, color=l3[0].get_color(), alpha=0.3)
-    ax.fill_between(pixel_size, r_imag-r_imag_std, r_imag+r_imag_std, color=l4[0].get_color(), alpha=0.3)
->>>>>>> f6e80f9f
     ax.legend()
     ax.set_xlabel("Pixel size (A)")
     ax.set_ylabel("Exit wave mean and standard deviation")
@@ -1208,13 +975,7 @@
 
     width = 0.0393701 * 190
     height = width
-<<<<<<< HEAD
     fig, ax = pylab.subplots(figsize=(width, height), constrained_layout=True)
-=======
-    fig, ax = pylab.subplots(
-        figsize=(width, height), constrained_layout=True
-    )
->>>>>>> f6e80f9f
     for ps, power in zip(pixel_size, power_list):
         p1 = ax.plot(power[0], power[1], color=l1[0].get_color(), alpha=0.5)
         p2 = ax.plot(power[2], power[3], color=l2[0].get_color(), alpha=0.5)
@@ -1224,10 +985,6 @@
     # pylab.show()
     fig.savefig("power.png", dpi=300, bbox_inches="tight")
     pylab.close("all")
-<<<<<<< HEAD
-=======
-    
->>>>>>> f6e80f9f
 
 
 if __name__ == "__main__":
