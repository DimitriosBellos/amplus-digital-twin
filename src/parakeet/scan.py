#
# parakeet.scan.py
#
# Copyright (C) 2019 Diamond Light Source and Rosalind Franklin Institute
#
# Author: James Parkhurst
#
# This code is distributed under the GPLv3 license, a copy of
# which is included in the root directory of this package.
#
<<<<<<< HEAD
from abc import ABC, abstractmethod

import numpy as np
from math import pi
from scipy.stats import special_ortho_group
from scipy.spatial.transform import Rotation as R

from parakeet.pose import PoseSet


class Scan(ABC):
    """
    A base class defining the interface for image sampling in a simulation.

=======
import numpy
from scipy.stats import special_ortho_group
from scipy.spatial.transform import Rotation


class Scan(object):
>>>>>>> 405d13a1
    """
    A class to encapsulate an scan

<<<<<<< HEAD
    @property
    @abstractmethod
    def poses(self) -> PoseSet:
        pass

    @property
    @abstractmethod
    def exposure_times(self) -> np.ndarray:
        pass

    def __len__(self) -> int:
        """
        The number of images to sample

        """
        return len(self.poses)


class SingleAxisScan(Scan):
    """
    A scan of angles around a single rotation axis.

=======
>>>>>>> 405d13a1
    """

    def __init__(self, axis=None, angles=None, positions=None, exposure_time=None):
        """
        Initialise the scan

        Args:
            axis (tuple): The rotation axis
            angles (list): The rotation angles (units: degrees)
            positions (list): The positions to shift (units: A)
            exposure_time (float): The exposure time (units: seconds)

        """
        if axis is None:
            self.axis = np.array((0, 1, 0))
        else:
            self.axis = axis
        if angles is None:
            self.angles = np.array([0])
        else:
            self.angles = np.array(angles)
        if positions is None:
            self.positions = numpy.zeros(shape=len(angles), dtype=numpy.float32)
        else:
            self.positions = np.array(positions)
        assert len(self.angles) == len(self.positions)
        self.exposure_time = exposure_time

    @property
    def poses(self) -> PoseSet:
        axis = np.array(self.axis)
        axis = axis / np.linalg.norm(axis)
        angles = np.array(self.angles) * pi / 180.0
        orientations = np.array([axis * a for a in angles])
        orientations = R.from_rotvec(orientations).as_matrix()
        return PoseSet(orientations, self.positions)

    @property
    def exposure_times(self):
        """
        Returns:
            np.ndarray: The exposure times array

        """
        return np.ones(len(self)) * self.exposure_time


class UniformAngularScan(Scan):
<<<<<<< HEAD
    """
    A uniform scan of orientations, no shifts.

=======
    """A uniform scan of orientations.
>>>>>>> 405d13a1
    """

    def __init__(self, n: int):
        """
        Args:
            n (int): The number of uniform orientational samples

        """
        self.n = int(n)

    @property
    def exposure_time(self) -> float:
        1

    @property
    def angles(self) -> Rotation:
        # Draw n uniform samples from SO(3)
        return Rotation.from_matrix(
            special_ortho_group.rvs(dim=3, size=self.n)
        )

    @property
    def positions(self):
        return numpy.zeros(self.n, dtype=numpy.float32)


def new(
    mode="still",
    axis=(0, 1, 0),
    angles=None,
    positions=None,
    start_angle=0,
    step_angle=0,
    start_pos=0,
    step_pos=0,
    num_images=1,
    exposure_time=1,
):
    """
    Create an scan

    If angles or positions is None they are generated form the other
    parameters.

    Args:
        mode (str): The type of scan (still, tilt_series, dose_symmetric, helical_scan)
        axis (array): The rotation axis
        angles (array): The rotation angles
        positions (array): The positions
        start_angle (float): The starting angle (deg)
        step_angle (float): The angle step (deg)
        start_pos (float): The starting position (A)
        step_pos (float): The step in position (A)
        num_images (int): The number of images
        exposure_time (float): The exposure time (seconds)

    Returns:
        object: The scan object

    """
    if mode == "single_particle":
        return UniformAngularScan(num_images)
    if angles is None:
        if mode == "still":
            angles = [start_angle]
        elif mode == "tilt_series":
            angles = start_angle + step_angle * numpy.arange(num_images)
        elif mode == "dose_symmetric":
            angles = start_angle + step_angle * numpy.arange(num_images)
            angles = numpy.array(sorted(angles, key=lambda x: abs(x)))
        elif mode == "helical_scan":
            angles = start_angle + step_angle * numpy.arange(num_images)
        else:
            raise RuntimeError(f"Scan mode not recognised: {mode}")
    if positions is None:
        if mode == "still":
            positions = [start_pos]
        elif mode == "tilt_series":
            positions = numpy.full(
                shape=len(angles), fill_value=start_pos, dtype=numpy.float32
            )
        elif mode == "dose_symmetric":
            positions = numpy.full(
                shape=len(angles), fill_value=start_pos, dtype=numpy.float32
            )
        elif mode == "helical_scan":
            positions = start_pos + step_pos * numpy.arange(num_images)
        else:
            raise RuntimeError(f"Scan mode not recognised: {mode}")
    return Scan(
        axis=axis, angles=angles, positions=positions, exposure_time=exposure_time
    )<|MERGE_RESOLUTION|>--- conflicted
+++ resolved
@@ -8,7 +8,6 @@
 # This code is distributed under the GPLv3 license, a copy of
 # which is included in the root directory of this package.
 #
-<<<<<<< HEAD
 from abc import ABC, abstractmethod
 
 import numpy as np
@@ -23,18 +22,8 @@
     """
     A base class defining the interface for image sampling in a simulation.
 
-=======
-import numpy
-from scipy.stats import special_ortho_group
-from scipy.spatial.transform import Rotation
+    """
 
-
-class Scan(object):
->>>>>>> 405d13a1
-    """
-    A class to encapsulate an scan
-
-<<<<<<< HEAD
     @property
     @abstractmethod
     def poses(self) -> PoseSet:
@@ -57,8 +46,6 @@
     """
     A scan of angles around a single rotation axis.
 
-=======
->>>>>>> 405d13a1
     """
 
     def __init__(self, axis=None, angles=None, positions=None, exposure_time=None):
@@ -107,13 +94,9 @@
 
 
 class UniformAngularScan(Scan):
-<<<<<<< HEAD
     """
     A uniform scan of orientations, no shifts.
 
-=======
-    """A uniform scan of orientations.
->>>>>>> 405d13a1
     """
 
     def __init__(self, n: int):
@@ -131,9 +114,7 @@
     @property
     def angles(self) -> Rotation:
         # Draw n uniform samples from SO(3)
-        return Rotation.from_matrix(
-            special_ortho_group.rvs(dim=3, size=self.n)
-        )
+        return Rotation.from_matrix(special_ortho_group.rvs(dim=3, size=self.n))
 
     @property
     def positions(self):
